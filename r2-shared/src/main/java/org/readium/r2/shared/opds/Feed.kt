--- conflicted
+++ resolved
@@ -24,15 +24,11 @@
     var publications: MutableList<Publication> = mutableListOf(),
     var navigation: MutableList<Link> = mutableListOf(),
     var context: MutableList<String> = mutableListOf()
-)
 
-<<<<<<< HEAD
     internal fun getSearchLinkHref(): String? {
         val searchLink = links.firstOrNull { it.rels.contains("search") }
         return searchLink?.href
     }
 }
 
-=======
->>>>>>> 4de50216
 data class ParseData(val feed: Feed?, val publication: Publication?, val type: Int)